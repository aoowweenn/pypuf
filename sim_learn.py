"""
This module is a command line tool which provides an interface for experiments which are designed to learn an arbiter
PUF LTFarray simulation with the logistic regression learning algorithm. If you want to use this tool you will have to
define nine parameters which define the experiment.
"""
<<<<<<< HEAD
from sys import argv, stderr
import argparse
=======
import sys
>>>>>>> f3f92c91
from pypuf.simulation.arbiter_based.ltfarray import LTFArray
from pypuf.experiments.experiment.logistic_regression import ExperimentLogisticRegression
from pypuf.experiments.experimenter import Experimenter


def main(args):
    """
    This method includes the main functionality of the module it parses the argument vector and executes the learning
    attempts on the PUF instances.
    """
<<<<<<< HEAD
    parser = argparse.ArgumentParser(
        prog='sim_learn',
        description="LTF Array Simulator and Logistic Regression Learner",
    )
    parser.add_argument("n", help="number of bits per Arbiter chain", type=int)
    parser.add_argument("k", help="number of Arbiter chains", type=int)
    parser.add_argument(
        "transformation",
        help="used to transform input before it is used in LTFs. Current available: "
             '"1_1_bent",'
             '"1_n_bent",'
             '"atf,id",'
             '"lightweight_secure",'
             '"lightweight_secure_original",'
             '"mm",'
             '"permutation_atf",'
             '"polynomial,random",'
             '"shift",'
             '"shift_lightweight_secure",'
             '"soelter_lightweight_secure"',
        type=str,
    )
    parser.add_argument(
        'combiner',
        help='used to combine the output bits to a single bit. Current available: "ip_mod2", "xor"',
        type=str,
    )
    parser.add_argument('N', help='number of challenge response pairs in the training set', type=int)
    parser.add_argument('restarts', help='number of repeated initializations the learner', type=int)
    parser.add_argument(
        'instances',
        help='number of repeated initializations the instance\n'
             'The number total learning attempts is restarts*instances.',
        type=int,
    )
    parser.add_argument('seed_instance', help='random seed used for LTF array instance', type=str)
    parser.add_argument('seed_model', help='random seed used for the model in first learning attempt', type=str)
    parser.add_argument(
        '--log_name',
        help='path to the logfile which contains results from all instances. The tool '
             'will add a ".log" to log_name. The default path is ./sim_learn.log',
        default='sim_learn',
        type=str,
    )
    parser.add_argument(
        '--seed_challenges',
        help='random seed used to draw challenges for the training set',
        type=str,
    )
    parser.add_argument('--seed_distance', help='random seed used to calculate the accuracy', type=str)

    args = parser.parse_args(args)

    n = args.n
    k = args.k
    transformation_name = args.transformation
    combiner_name = args.combiner
    N = args.N
    restarts = args.restarts

    instances = args.instances

    seed_instance = int(args.seed_instance, 16)
    seed_model = int(args.seed_model, 16)

    seed_challenges = 0x5A551
    if args.seed_challenges is not None:
        seed_challenges = int(args.seed_challenges, 16)
    seed_distance = 0xB055
    if args.seed_distance is not None:
        seed_distance = int(args.seed_distance, 16)
=======
    if len(args) < 10 or len(args) > 11:
        sys.stderr.write('LTF Array Simulator and Logistic Regression Learner\n')
        sys.stderr.write('Usage:\n')
        sys.stderr.write('sim_learn.py n k transformation combiner N restarts seed_instance seed_model [log_name]\n')
        sys.stderr.write('               n: number of bits per Arbiter chain\n')
        sys.stderr.write('               k: number of Arbiter chains\n')
        sys.stderr.write('  transformation: used to transform input before it is used in LTFs\n')
        sys.stderr.write('                  currently available:\n')
        sys.stderr.write('                  - id  -- does nothing at all\n')
        sys.stderr.write('                  - atf -- convert according to "natural" Arbiter chain\n')
        sys.stderr.write('                           implementation\n')
        sys.stderr.write('                  - mm  -- designed to achieve maximum PTF expansion length\n')
        sys.stderr.write('                           only implemented for k=2 and even n\n')
        sys.stderr.write('                  - lightweight_secure -- design by Majzoobi et al. 2008\n')
        sys.stderr.write('                                          only implemented for even n\n')
        sys.stderr.write('                  - shift_lightweight_secure -- design like Majzoobi\n')
        sys.stderr.write('                                                et al. 2008, but with the shift\n')
        sys.stderr.write('                                                operation executed first\n')
        sys.stderr.write('                                                only implemented for even n\n')
        sys.stderr.write('                  - soelter_lightweight_secure -- design like Majzoobi\n')
        sys.stderr.write('                                                  et al. 2008, but one bit different\n')
        sys.stderr.write('                                                  only implemented for even n\n')
        sys.stderr.write('                  - 1_n_bent -- one LTF gets "bent" input, the others id\n')
        sys.stderr.write('                  - 1_1_bent -- one bit gets "bent" input, the others id,\n')
        sys.stderr.write('                                this is proven to have maximum PTF\n')
        sys.stderr.write('                                length for the model\n')
        sys.stderr.write('                  - polynomial -- challenges are interpreted as polynomials\n')
        sys.stderr.write('                                  from GF(2^64). From the initial challenge c,\n')
        sys.stderr.write('                                  the i-th Arbiter chain gets the coefficients \n')
        sys.stderr.write('                                  of the polynomial c^(i+1) as challenge.\n')
        sys.stderr.write('                                  For now only challenges with length n=64 are accepted.\n')
        sys.stderr.write(
            '                  - permutation_atf -- for each Arbiter chain first a pseudorandom permutation \n')
        sys.stderr.write('                                       is applied and thereafter the ATF transform.\n')
        sys.stderr.write('                  - random -- Each Arbiter chain gets a random challenge derived from the\n')
        sys.stderr.write('                              original challenge using a PRNG.\n')
        sys.stderr.write('        combiner: used to combine the output bits to a single bit\n')
        sys.stderr.write('                  currently available:\n')
        sys.stderr.write('                  - xor     -- output the parity of all output bits\n')
        sys.stderr.write('                  - ip_mod2 -- output the inner product mod 2 of all output\n')
        sys.stderr.write('                               bits (even n only)\n')
        sys.stderr.write('               N: number of challenge response pairs in the training set\n')
        sys.stderr.write('        restarts: number of repeated initializations the learner\n')
        sys.stderr.write('       instances: number of repeated initializations the instance\n')
        sys.stderr.write('                  The number total learning attempts is restarts*instances.\n')
        sys.stderr.write('   seed_instance: random seed used for LTF array instance\n')
        sys.stderr.write('      seed_model: random seed used for the model in first learning attempt\n')
        sys.stderr.write('      [log_name]: path to the logfile which contains results from all instances. The tool '
                         'will add a ".log" to log_name. The default path is ./sim_learn.log\n')
        quit(1)

    n = int(args[1])
    k = int(args[2])
    transformation_name = args[3]
    combiner_name = args[4]
    N = int(args[5])
    restarts = int(args[6])

    instances = int(args[7])

    seed_instance = int(args[8], 16)
    seed_model = int(args[9], 16)
>>>>>>> f3f92c91

    transformation = None
    combiner = None

    try:
        transformation = getattr(LTFArray, 'transform_%s' % transformation_name)
    except AttributeError:
        sys.stderr.write('Transformation %s unknown or currently not implemented\n' % transformation_name)
        quit()

    try:
        combiner = getattr(LTFArray, 'combiner_%s' % combiner_name)
    except AttributeError:
        sys.stderr.write('Combiner %s unknown or currently not implemented\n' % combiner_name)
        quit()

    log_name = args.log_name

    sys.stderr.write('Learning %s-bit %s XOR Arbiter PUF with %s CRPs and %s restarts.\n\n' % (n, k, N, restarts))
    sys.stderr.write('Using\n')
    sys.stderr.write('  transformation:       %s\n' % transformation)
    sys.stderr.write('  combiner:             %s\n' % combiner)
    sys.stderr.write('  instance random seed: 0x%x\n' % seed_instance)
    sys.stderr.write('  model random seed:    0x%x\n' % seed_model)
    sys.stderr.write('\n')

    # create different experiment instances
    experiments = []
    for j in range(instances):
        for start_number in range(restarts):
            l_name = '%s_%i_%i' % (log_name, j, start_number)
            experiment = ExperimentLogisticRegression(
                log_name=l_name,
                n=n,
                k=k,
                N=N,
                seed_instance=seed_instance + j,
                seed_model=seed_model + j + start_number,
                transformation=transformation,
                combiner=combiner,
                seed_challenge=seed_challenges,
                seed_chl_distance=seed_distance,
            )
            experiments.append(experiment)

    experimenter = Experimenter(log_name, experiments)
    # run the instances
    experimenter.run()

    # output format
    str_format = '{:<15}\t{:<10}\t{:<8}\t{:<8}\t{:<8}\t{:<8}\t{:<18}\t{:<15}\t{:<6}\t{:<8}\t{:<8}\t{:<8}'
    headline = str_format.format(
        'seed_instance', 'seed_model', 'i', 'n', 'k', 'N', 'trans', 'comb', 'iter', 'time', 'accuracy',
        'model_values\n'
    )
    # print the result headline
    sys.stderr.write(headline)

    log_file = open(log_name + '.log', 'r')

    # print the results
    result = log_file.readline()
    while result != '':
        sys.stderr.write(str_format.format(*result.split('\t')))
        result = log_file.readline()

    log_file.close()


if __name__ == '__main__':
<<<<<<< HEAD
    main(argv[1:])
=======
    main(sys.argv)
>>>>>>> f3f92c91
<|MERGE_RESOLUTION|>--- conflicted
+++ resolved
@@ -3,12 +3,8 @@
 PUF LTFarray simulation with the logistic regression learning algorithm. If you want to use this tool you will have to
 define nine parameters which define the experiment.
 """
-<<<<<<< HEAD
-from sys import argv, stderr
 import argparse
-=======
 import sys
->>>>>>> f3f92c91
 from pypuf.simulation.arbiter_based.ltfarray import LTFArray
 from pypuf.experiments.experiment.logistic_regression import ExperimentLogisticRegression
 from pypuf.experiments.experimenter import Experimenter
@@ -19,7 +15,6 @@
     This method includes the main functionality of the module it parses the argument vector and executes the learning
     attempts on the PUF instances.
     """
-<<<<<<< HEAD
     parser = argparse.ArgumentParser(
         prog='sim_learn',
         description="LTF Array Simulator and Logistic Regression Learner",
@@ -91,70 +86,6 @@
     seed_distance = 0xB055
     if args.seed_distance is not None:
         seed_distance = int(args.seed_distance, 16)
-=======
-    if len(args) < 10 or len(args) > 11:
-        sys.stderr.write('LTF Array Simulator and Logistic Regression Learner\n')
-        sys.stderr.write('Usage:\n')
-        sys.stderr.write('sim_learn.py n k transformation combiner N restarts seed_instance seed_model [log_name]\n')
-        sys.stderr.write('               n: number of bits per Arbiter chain\n')
-        sys.stderr.write('               k: number of Arbiter chains\n')
-        sys.stderr.write('  transformation: used to transform input before it is used in LTFs\n')
-        sys.stderr.write('                  currently available:\n')
-        sys.stderr.write('                  - id  -- does nothing at all\n')
-        sys.stderr.write('                  - atf -- convert according to "natural" Arbiter chain\n')
-        sys.stderr.write('                           implementation\n')
-        sys.stderr.write('                  - mm  -- designed to achieve maximum PTF expansion length\n')
-        sys.stderr.write('                           only implemented for k=2 and even n\n')
-        sys.stderr.write('                  - lightweight_secure -- design by Majzoobi et al. 2008\n')
-        sys.stderr.write('                                          only implemented for even n\n')
-        sys.stderr.write('                  - shift_lightweight_secure -- design like Majzoobi\n')
-        sys.stderr.write('                                                et al. 2008, but with the shift\n')
-        sys.stderr.write('                                                operation executed first\n')
-        sys.stderr.write('                                                only implemented for even n\n')
-        sys.stderr.write('                  - soelter_lightweight_secure -- design like Majzoobi\n')
-        sys.stderr.write('                                                  et al. 2008, but one bit different\n')
-        sys.stderr.write('                                                  only implemented for even n\n')
-        sys.stderr.write('                  - 1_n_bent -- one LTF gets "bent" input, the others id\n')
-        sys.stderr.write('                  - 1_1_bent -- one bit gets "bent" input, the others id,\n')
-        sys.stderr.write('                                this is proven to have maximum PTF\n')
-        sys.stderr.write('                                length for the model\n')
-        sys.stderr.write('                  - polynomial -- challenges are interpreted as polynomials\n')
-        sys.stderr.write('                                  from GF(2^64). From the initial challenge c,\n')
-        sys.stderr.write('                                  the i-th Arbiter chain gets the coefficients \n')
-        sys.stderr.write('                                  of the polynomial c^(i+1) as challenge.\n')
-        sys.stderr.write('                                  For now only challenges with length n=64 are accepted.\n')
-        sys.stderr.write(
-            '                  - permutation_atf -- for each Arbiter chain first a pseudorandom permutation \n')
-        sys.stderr.write('                                       is applied and thereafter the ATF transform.\n')
-        sys.stderr.write('                  - random -- Each Arbiter chain gets a random challenge derived from the\n')
-        sys.stderr.write('                              original challenge using a PRNG.\n')
-        sys.stderr.write('        combiner: used to combine the output bits to a single bit\n')
-        sys.stderr.write('                  currently available:\n')
-        sys.stderr.write('                  - xor     -- output the parity of all output bits\n')
-        sys.stderr.write('                  - ip_mod2 -- output the inner product mod 2 of all output\n')
-        sys.stderr.write('                               bits (even n only)\n')
-        sys.stderr.write('               N: number of challenge response pairs in the training set\n')
-        sys.stderr.write('        restarts: number of repeated initializations the learner\n')
-        sys.stderr.write('       instances: number of repeated initializations the instance\n')
-        sys.stderr.write('                  The number total learning attempts is restarts*instances.\n')
-        sys.stderr.write('   seed_instance: random seed used for LTF array instance\n')
-        sys.stderr.write('      seed_model: random seed used for the model in first learning attempt\n')
-        sys.stderr.write('      [log_name]: path to the logfile which contains results from all instances. The tool '
-                         'will add a ".log" to log_name. The default path is ./sim_learn.log\n')
-        quit(1)
-
-    n = int(args[1])
-    k = int(args[2])
-    transformation_name = args[3]
-    combiner_name = args[4]
-    N = int(args[5])
-    restarts = int(args[6])
-
-    instances = int(args[7])
-
-    seed_instance = int(args[8], 16)
-    seed_model = int(args[9], 16)
->>>>>>> f3f92c91
 
     transformation = None
     combiner = None
@@ -223,10 +154,5 @@
 
     log_file.close()
 
-
 if __name__ == '__main__':
-<<<<<<< HEAD
-    main(argv[1:])
-=======
-    main(sys.argv)
->>>>>>> f3f92c91
+    main(argv[1:])