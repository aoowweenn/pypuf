"""This module tests the sim_learn command line script."""
import unittest
<<<<<<< HEAD
import os
import glob
from test.utility import mute
=======
from test.utility import remove_test_logs, LOG_PATH
>>>>>>> 974ec8b5
import sim_learn


class TestSimLearn(unittest.TestCase):
    """
    This class is used to test different parameters for the sim_learn module.
    """
    def setUp(self):
        # Remove all log files
        remove_test_logs()

    def tearDown(self):
        # Remove all log files
        remove_test_logs()

    @mute
    def test_id(self):
        """This tests the id transformation and xor combiner."""
<<<<<<< HEAD
        sim_learn.main(["8", "2", "id", "xor", "20", "1", "2", "1234", "1234"])
=======
        sim_learn.main(["sim_learn", "8", "2", "id", "xor", "20", "1", "2", "1234", "1234", LOG_PATH + "test_id"])
>>>>>>> 974ec8b5

    @mute
    def test_atf(self):
        """This tests the atf transformation and xor combiner."""
<<<<<<< HEAD
        sim_learn.main(["8", "2", "atf", "xor", "20", "1", "2", "1234", "1234"])
=======
        sim_learn.main(["sim_learn", "8", "2", "atf", "xor", "20", "1", "2", "1234", "1234", LOG_PATH + "test_atf"])
>>>>>>> 974ec8b5

    @mute
    def test_mm(self):
        """This tests the mm transformation and xor combiner."""
<<<<<<< HEAD
        sim_learn.main(["8", "2", "mm", "xor", "20", "1", "2", "1234", "1234"])
=======
        sim_learn.main(["sim_learn", "8", "2", "mm", "xor", "20", "1", "2", "1234", "1234", LOG_PATH + "test_mm"])
>>>>>>> 974ec8b5

    @mute
    def test_lightweight_secure(self):
        """This tests the lightweight secure transformation and xor combiner."""
<<<<<<< HEAD
        sim_learn.main(["8", "2", "lightweight_secure", "xor", "20", "1", "2", "1234", "1234"])
=======
        sim_learn.main(["sim_learn", "8", "2", "lightweight_secure", "xor", "20", "1", "2", "1234", "1234",
                        LOG_PATH + "test_lightweight_secure"])
>>>>>>> 974ec8b5

    @mute
    def test_lightweight_secure_original(self):
        """This tests the lightweight secure original transformation and xor combiner."""
<<<<<<< HEAD
        sim_learn.main(["8", "2", "lightweight_secure_original", "xor", "20", "1", "2", "1234", "1234"])
=======
        sim_learn.main(["sim_learn", "8", "2", "lightweight_secure_original", "xor", "20", "1", "2", "1234", "1234",
                        LOG_PATH+"test_lightweight_secure_original"])
>>>>>>> 974ec8b5

    @mute
    def test_1_n_bent(self):
        """This tests the one to n bent transformation and xor combiner."""
<<<<<<< HEAD
        sim_learn.main(["8", "2", "1_n_bent", "xor", "20", "1", "2", "1234", "1234"])
=======
        sim_learn.main(["sim_learn", "8", "2", "1_n_bent", "xor", "20", "1", "2", "1234", "1234",
                        LOG_PATH + "test_1_n_bent"])
>>>>>>> 974ec8b5

    @mute
    def test_1_1_bent(self):
        """This tests the one to one bent transformation and xor combiner."""
<<<<<<< HEAD
        sim_learn.main(["8", "2", "1_1_bent", "xor", "20", "1", "2", "1234", "1234"])
=======
        sim_learn.main(["sim_learn", "8", "2", "1_1_bent", "xor", "20", "1", "2", "1234", "1234",
                        LOG_PATH + "test_1_1_bent"])
>>>>>>> 974ec8b5

    @mute
    def test_ip_mod2_id(self):
        """This tests the identity transformation and inner product mod 2 combiner."""
<<<<<<< HEAD
        sim_learn.main(["8", "2", "id", "ip_mod2", "20", "1", "2", "1234", "1234"])
=======
        sim_learn.main(["sim_learn", "8", "2", "id", "ip_mod2", "20", "1", "2", "1234", "1234",
                        LOG_PATH + "test_ip_mod2_id"])
>>>>>>> 974ec8b5

    @mute
    def test_ip_mod2_atf(self):
        """This tests the atf transformation and inner product mod 2 combiner."""
<<<<<<< HEAD
        sim_learn.main(["8", "2", "atf", "ip_mod2", "20", "1", "2", "1234", "1234"])
=======
        sim_learn.main(["sim_learn", "8", "2", "atf", "ip_mod2", "20", "1", "2", "1234", "1234",
                        LOG_PATH + "test_ip_mod2_atf"])
>>>>>>> 974ec8b5

    @mute
    def test_ip_mod2_mm(self):
        """This tests the mm transformation and inner product mod 2 combiner."""
<<<<<<< HEAD
        sim_learn.main(["8", "2", "mm", "ip_mod2", "20", "1", "2", "1234", "1234"])
=======
        sim_learn.main(["sim_learn", "8", "2", "mm", "ip_mod2", "20", "1", "2", "1234", "1234",
                        LOG_PATH + "test_ip_mod2_mm"])
>>>>>>> 974ec8b5

    @mute
    def test_ip_mod2_lightweight_secure(self):
        """This tests the lightweight secure transformation and inner product mod 2 combiner."""
<<<<<<< HEAD
        sim_learn.main(["8", "2", "lightweight_secure", "ip_mod2", "20", "1", "2", "1234", "1234"])
=======
        sim_learn.main(["sim_learn", "8", "2", "lightweight_secure", "ip_mod2", "20", "1", "2", "1234", "1234",
                        LOG_PATH + "test_ip_mod2_lightweight_secure"])
>>>>>>> 974ec8b5

    @mute
    def test_ip_mod2_1_n_bent(self):
        """This tests the one to n bent transformation and inner product mod 2 combiner."""
<<<<<<< HEAD
        sim_learn.main(["8", "2", "1_n_bent", "ip_mod2", "20", "1", "2", "1234", "1234"])
=======
        sim_learn.main(["sim_learn", "8", "2", "1_n_bent", "ip_mod2", "20", "1", "2", "1234", "1234",
                        LOG_PATH + "test_ip_mod2_1_n_bent"])
>>>>>>> 974ec8b5

    @mute
    def test_ip_mod2_1_1_bent(self):
        """This tests the one to one bent transformation and inner product mod 2 combiner."""
<<<<<<< HEAD
        sim_learn.main(["8", "2", "1_1_bent", "ip_mod2", "20", "1", "2", "1234", "1234"])
=======
        sim_learn.main(["sim_learn", "8", "2", "1_1_bent", "ip_mod2", "20", "1", "2", "1234", "1234",
                        LOG_PATH+"test_ip_mod2_1_1_bent"])
>>>>>>> 974ec8b5

    @mute
    def test_permutation_atf(self):
        """This tests the atf permutation transformation and xor combiner."""
<<<<<<< HEAD
        sim_learn.main(["8", "2", "permutation_atf", "xor", "10", "1", "2", "1234", "1234"])
=======
        sim_learn.main(["sim_learn", "8", "2", "permutation_atf", "xor", "10", "1", "2", "1234", "1234",
                        LOG_PATH + "test_permutation_atf"])
>>>>>>> 974ec8b5

    @mute
    def test_log_name(self):
        """This tests for the expected number of lines in the main log file."""
        instance_count = 2
<<<<<<< HEAD
        log_name = 'test_log'
        sim_learn.main(
            ["8", "2", "id", "xor", "10", "1", str(instance_count), "1234", "1234", '--log_name={0}'.format(log_name)])
=======
        log_name = LOG_PATH + 'test_log_name'
        sim_learn.main(["sim_learn", "8", "2", "id", "xor", "10", "1", str(instance_count), "1234", "1234", log_name])
>>>>>>> 974ec8b5

        def line_count(file_object):
            """
            :param file_object:
            :return: number of lines
            """
            count = 0
            while file_object.readline() != '':
                count = count + 1
            return count

        # Check if the number of results is correct
        log_file = open(log_name + '.log', 'r')
        self.assertEqual(line_count(log_file), instance_count, 'Unexpected number of results')
        log_file.close()

<<<<<<< HEAD
    @mute
=======
>>>>>>> 974ec8b5
    def test_number_of_results(self):
        """
        This test checks the number of results to match a previous calculated value.
        """
        instance_count = 7
        restarts = 13
        expected_number_of_result = instance_count * restarts
        log_name = LOG_PATH + 'test_number_of_results'
        sim_learn.main(
            ["8", "2", "id", "xor", "10", str(restarts), str(instance_count), "1234", "1234",
             '--log_name={0}'.format(log_name)]
        )

        def line_count(file_object):
            """
            :param file_object:
            :return: number of lines
            """
            count = 0
            while file_object.readline() != '':
                count = count + 1
            return count

        # Check if the number of results is correct
        log_file = open(log_name + '.log', 'r')
        self.assertEqual(line_count(log_file), expected_number_of_result, 'Unexpected number of results')
        log_file.close()

    def test_seed_challenges(self):
        """This test the trainingset challenge generation to be deterministic with different seeds."""
        log_name = 'test/test_log'
        log_parameter = '--log_name={0}'.format(log_name)
        seed_parameter = '--seed_challenges=0xBA11'
        sim_learn.main(["8", "2", "id", "xor", "20", "1", "2", "1234", "1234", log_parameter, seed_parameter])<|MERGE_RESOLUTION|>--- conflicted
+++ resolved
@@ -1,12 +1,6 @@
 """This module tests the sim_learn command line script."""
 import unittest
-<<<<<<< HEAD
-import os
-import glob
-from test.utility import mute
-=======
-from test.utility import remove_test_logs, LOG_PATH
->>>>>>> 974ec8b5
+from test.utility import remove_test_logs, LOG_PATH, mute
 import sim_learn
 
 
@@ -14,6 +8,7 @@
     """
     This class is used to test different parameters for the sim_learn module.
     """
+
     def setUp(self):
         # Remove all log files
         remove_test_logs()
@@ -25,152 +20,93 @@
     @mute
     def test_id(self):
         """This tests the id transformation and xor combiner."""
-<<<<<<< HEAD
-        sim_learn.main(["8", "2", "id", "xor", "20", "1", "2", "1234", "1234"])
-=======
         sim_learn.main(["sim_learn", "8", "2", "id", "xor", "20", "1", "2", "1234", "1234", LOG_PATH + "test_id"])
->>>>>>> 974ec8b5
 
     @mute
     def test_atf(self):
         """This tests the atf transformation and xor combiner."""
-<<<<<<< HEAD
-        sim_learn.main(["8", "2", "atf", "xor", "20", "1", "2", "1234", "1234"])
-=======
         sim_learn.main(["sim_learn", "8", "2", "atf", "xor", "20", "1", "2", "1234", "1234", LOG_PATH + "test_atf"])
->>>>>>> 974ec8b5
 
     @mute
     def test_mm(self):
         """This tests the mm transformation and xor combiner."""
-<<<<<<< HEAD
-        sim_learn.main(["8", "2", "mm", "xor", "20", "1", "2", "1234", "1234"])
-=======
         sim_learn.main(["sim_learn", "8", "2", "mm", "xor", "20", "1", "2", "1234", "1234", LOG_PATH + "test_mm"])
->>>>>>> 974ec8b5
 
     @mute
     def test_lightweight_secure(self):
         """This tests the lightweight secure transformation and xor combiner."""
-<<<<<<< HEAD
-        sim_learn.main(["8", "2", "lightweight_secure", "xor", "20", "1", "2", "1234", "1234"])
-=======
         sim_learn.main(["sim_learn", "8", "2", "lightweight_secure", "xor", "20", "1", "2", "1234", "1234",
                         LOG_PATH + "test_lightweight_secure"])
->>>>>>> 974ec8b5
 
     @mute
     def test_lightweight_secure_original(self):
         """This tests the lightweight secure original transformation and xor combiner."""
-<<<<<<< HEAD
-        sim_learn.main(["8", "2", "lightweight_secure_original", "xor", "20", "1", "2", "1234", "1234"])
-=======
         sim_learn.main(["sim_learn", "8", "2", "lightweight_secure_original", "xor", "20", "1", "2", "1234", "1234",
-                        LOG_PATH+"test_lightweight_secure_original"])
->>>>>>> 974ec8b5
+                        LOG_PATH + "test_lightweight_secure_original"])
 
     @mute
     def test_1_n_bent(self):
         """This tests the one to n bent transformation and xor combiner."""
-<<<<<<< HEAD
-        sim_learn.main(["8", "2", "1_n_bent", "xor", "20", "1", "2", "1234", "1234"])
-=======
         sim_learn.main(["sim_learn", "8", "2", "1_n_bent", "xor", "20", "1", "2", "1234", "1234",
                         LOG_PATH + "test_1_n_bent"])
->>>>>>> 974ec8b5
 
     @mute
     def test_1_1_bent(self):
         """This tests the one to one bent transformation and xor combiner."""
-<<<<<<< HEAD
-        sim_learn.main(["8", "2", "1_1_bent", "xor", "20", "1", "2", "1234", "1234"])
-=======
         sim_learn.main(["sim_learn", "8", "2", "1_1_bent", "xor", "20", "1", "2", "1234", "1234",
                         LOG_PATH + "test_1_1_bent"])
->>>>>>> 974ec8b5
 
     @mute
     def test_ip_mod2_id(self):
         """This tests the identity transformation and inner product mod 2 combiner."""
-<<<<<<< HEAD
-        sim_learn.main(["8", "2", "id", "ip_mod2", "20", "1", "2", "1234", "1234"])
-=======
         sim_learn.main(["sim_learn", "8", "2", "id", "ip_mod2", "20", "1", "2", "1234", "1234",
                         LOG_PATH + "test_ip_mod2_id"])
->>>>>>> 974ec8b5
 
     @mute
     def test_ip_mod2_atf(self):
         """This tests the atf transformation and inner product mod 2 combiner."""
-<<<<<<< HEAD
-        sim_learn.main(["8", "2", "atf", "ip_mod2", "20", "1", "2", "1234", "1234"])
-=======
         sim_learn.main(["sim_learn", "8", "2", "atf", "ip_mod2", "20", "1", "2", "1234", "1234",
                         LOG_PATH + "test_ip_mod2_atf"])
->>>>>>> 974ec8b5
 
     @mute
     def test_ip_mod2_mm(self):
         """This tests the mm transformation and inner product mod 2 combiner."""
-<<<<<<< HEAD
-        sim_learn.main(["8", "2", "mm", "ip_mod2", "20", "1", "2", "1234", "1234"])
-=======
         sim_learn.main(["sim_learn", "8", "2", "mm", "ip_mod2", "20", "1", "2", "1234", "1234",
                         LOG_PATH + "test_ip_mod2_mm"])
->>>>>>> 974ec8b5
 
     @mute
     def test_ip_mod2_lightweight_secure(self):
         """This tests the lightweight secure transformation and inner product mod 2 combiner."""
-<<<<<<< HEAD
-        sim_learn.main(["8", "2", "lightweight_secure", "ip_mod2", "20", "1", "2", "1234", "1234"])
-=======
         sim_learn.main(["sim_learn", "8", "2", "lightweight_secure", "ip_mod2", "20", "1", "2", "1234", "1234",
                         LOG_PATH + "test_ip_mod2_lightweight_secure"])
->>>>>>> 974ec8b5
 
     @mute
     def test_ip_mod2_1_n_bent(self):
         """This tests the one to n bent transformation and inner product mod 2 combiner."""
-<<<<<<< HEAD
-        sim_learn.main(["8", "2", "1_n_bent", "ip_mod2", "20", "1", "2", "1234", "1234"])
-=======
         sim_learn.main(["sim_learn", "8", "2", "1_n_bent", "ip_mod2", "20", "1", "2", "1234", "1234",
                         LOG_PATH + "test_ip_mod2_1_n_bent"])
->>>>>>> 974ec8b5
 
     @mute
     def test_ip_mod2_1_1_bent(self):
         """This tests the one to one bent transformation and inner product mod 2 combiner."""
-<<<<<<< HEAD
-        sim_learn.main(["8", "2", "1_1_bent", "ip_mod2", "20", "1", "2", "1234", "1234"])
-=======
         sim_learn.main(["sim_learn", "8", "2", "1_1_bent", "ip_mod2", "20", "1", "2", "1234", "1234",
-                        LOG_PATH+"test_ip_mod2_1_1_bent"])
->>>>>>> 974ec8b5
+                        LOG_PATH + "test_ip_mod2_1_1_bent"])
 
     @mute
     def test_permutation_atf(self):
         """This tests the atf permutation transformation and xor combiner."""
-<<<<<<< HEAD
-        sim_learn.main(["8", "2", "permutation_atf", "xor", "10", "1", "2", "1234", "1234"])
-=======
         sim_learn.main(["sim_learn", "8", "2", "permutation_atf", "xor", "10", "1", "2", "1234", "1234",
                         LOG_PATH + "test_permutation_atf"])
->>>>>>> 974ec8b5
 
     @mute
     def test_log_name(self):
         """This tests for the expected number of lines in the main log file."""
         instance_count = 2
-<<<<<<< HEAD
-        log_name = 'test_log'
+        log_name = LOG_PATH + 'test_log_name'
+        log_parameter = '--log_name={0}'.format(log_name)
         sim_learn.main(
-            ["8", "2", "id", "xor", "10", "1", str(instance_count), "1234", "1234", '--log_name={0}'.format(log_name)])
-=======
-        log_name = LOG_PATH + 'test_log_name'
-        sim_learn.main(["sim_learn", "8", "2", "id", "xor", "10", "1", str(instance_count), "1234", "1234", log_name])
->>>>>>> 974ec8b5
+            ["sim_learn", "8", "2", "id", "xor", "10", "1", str(instance_count), "1234", "1234", log_parameter]
+        )
 
         def line_count(file_object):
             """
@@ -187,10 +123,7 @@
         self.assertEqual(line_count(log_file), instance_count, 'Unexpected number of results')
         log_file.close()
 
-<<<<<<< HEAD
     @mute
-=======
->>>>>>> 974ec8b5
     def test_number_of_results(self):
         """
         This test checks the number of results to match a previous calculated value.
